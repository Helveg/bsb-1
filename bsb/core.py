from .statistics import Statistics
from .plotting import plot_network
import numpy as np
import time
import itertools
from warnings import warn as std_warn
from .placement import PlacementStrategy
from .connectivity import ConnectionStrategy
from .storage import Chunk, Storage
from .exceptions import *
from .reporting import report, warn, has_mpi_installed, get_report_file
<<<<<<< HEAD
from .config._config import Configuration
from ._pool import create_job_pool
=======
from .config import JSONConfig
import json
import contextlib

###############################
## Scaffold class
#    * Bootstraps configuration
#    * Loads geometries, morphologies, ...
#    * Creates network architecture
#    * Sets up simulation


class TreeCollectionGroup:
    def add_collection(self, name, handler):
        self.__dict__[name] = TreeCollection(name, handler)
>>>>>>> 4daedb96


def from_hdf5(file):
    """
    Generate a :class:`.core.Scaffold` from an HDF5 file.

    :param file: Path to the HDF5 file.
    :returns: A scaffold object
    :rtype: :class:`Scaffold`
    """

    storage = Storage("hdf5", file)
    return storage.load()


class Scaffold:
    """
    This is the main object of the bsb package and bootstraps itself
    with a :doc:`configuration </configuration>`.

    During the compilation phase it can :doc:`place </placement>` and
    :doc:`connect </connectivity>` cells based on Layers,
    :doc:`cell type </guides/cell-type>` and :doc:`connection type
    </guides/connection-type>` configuration.

    The output can be stored in different :doc:`formats </guides/formats>` and
    can be used to have the scaffold set up simulations in common neuroscience
    simulators such as NEST or NEURON.
    """

    def __init__(self, config=None, storage=None, clear=False):
        """
        Bootstraps a network object.

        :param config: The configuration to use for this network. If it is omitted the
          :doc:`default configuration <config/default>` is used.
        :type config: :class:`.config.Configuration`
        :param storage: The storage to use to read and write data for this network. If it
          is omitted the configuration's ``Storage`` node is used to construct one.
        :type storage: :class:`.storage.Storage`
        :param clear: Start with a new network, clearing any previously stored information
        :type clear: bool
        :returns: A network object
        :rtype: :class:`.core.Scaffold`
        """
        self._initialise_MPI()
        self._bootstrap(config, storage)

        if clear:
            print("clearing")
            self.clear()

        # # Debug statistics, unused.
        # self.statistics = Statistics(self)
        # self._nextId = 0
        # # Use the configuration to initialise all components such as cells and layers
        # # to prepare for the network architecture compilation.
        # self._intialise_components()
        # self._intialise_simulators()

    def _initialise_MPI(self):
        # Delegate initialization of MPI to the reporting module. Which is weird, bu
        # required to make NEURON play nice. Check the results here and copy them over.
        # `has_mpi_installed` is imported from the `.reporting` namespace.
        if has_mpi_installed:
            # Import mpi4py and its MPI submodule.
            from mpi4py import MPI

            self.MPI = MPI
            self.MPI_rank = MPI.COMM_WORLD.rank
            self.has_mpi_installed = True
            self.is_mpi_master = self.MPI_rank == 0
            self.is_mpi_slave = self.MPI_rank != 0
        else:
            self.has_mpi_installed = False
            self.is_mpi_master = True
            self.is_mpi_slave = False

    def _bootstrap(self, config, storage):
        # If both config and storage are given, overwrite the config in the storage. If
        # just the storage is given, load the config from storage. If neither is given,
        # create a default config and create a storage from it.
        if config is not None and storage is not None:
            self.storage = storage
        elif storage is not None:
            config = storage.load_active_config()
        else:
            from bsb.storage import Storage

            if config is None:
                config = Configuration.default()
            storage = Storage(config.storage.engine, config.storage.root)

        self.configuration = config
        self.storage = storage
        self.storage.init(self)
        self.configuration._bootstrap(self)
        self.storage.store_active_config(config)

    def clear(self):
        """
        Clears the storage. This deletes any existing network data!
        """
        self.storage.renew(self)

    def resize(self, x=None, y=None, z=None):
        """
        Updates the topology boundary indicators. Use before placement, updates
        only the abstract topology tree, does not rescale, prune or otherwise
        alter already existing placement data.
        """
        from .topology import Boundary

        if x is not None:
            self.network.x = x
        if y is not None:
            self.network.y = y
        if z is not None:
            z = self.network.z
        self.topology.arrange(
            Boundary([0.0, 0.0, 0.0], [self.network.x, self.network.y, self.network.z])
        )

    def run_placement(self, strategies=None, DEBUG=True):
        """
        Run placement strategies.
        """
<<<<<<< HEAD
        if strategies is None:
            strategies = list(self.placement.values())
        strategies = PlacementStrategy.resolve_order(strategies)
        pool = create_job_pool(self)
        if pool.is_master():
            for strategy in strategies:
                strategy.queue(pool, self.network.chunk_size)
            loop = self._progress_terminal_loop(pool, debug=DEBUG)
            try:
                pool.execute(loop)
            except:
                self._stop_progress_loop(loop, debug=DEBUG)
                raise
            finally:
                self._stop_progress_loop(loop, debug=DEBUG)
        else:
            pool.execute()
=======
        source_name = connection_type.from_cell_types[0].name
        target_name = connection_type.to_cell_types[0].name
        report(
            "Started connecting {} with {} .".format(source_name, target_name),
            level=2,
        )
        connection_type.connect()
        # Iterates for each tag of the connection_type
        for tag in range(len(connection_type.tags)):

            conn_num = np.shape(connection_type.get_connection_matrices()[tag])[0]
            report(
                "Finished connecting {} with {} (tag: {} - total connections: {}).".format(
                    source_name, target_name, connection_type.tags[tag], conn_num
                ),
                level=2,
            )
>>>>>>> 4daedb96

    def run_connectivity(self, strategies=None, DEBUG=True):
        """
        Run connection strategies.
        """
        if strategies is None:
            strategies = list(self.connectivity.values())
        strategies = ConnectionStrategy.resolve_order(strategies)
        pool = create_job_pool(self)
        if pool.is_master():
            for strategy in strategies:
                strategy.queue(pool)
            loop = self._progress_terminal_loop(pool, debug=DEBUG)
            try:
                pool.execute(loop)
            except:
                self._stop_progress_loop(loop, debug=DEBUG)
                raise
            finally:
                self._stop_progress_loop(loop, debug=DEBUG)
        else:
            pool.execute()

    def run_placement_strategy(self, strategy):
        """
        Run a single placement strategy.
        """
        self.run_placement([strategy])

    def run_after_placement(self):
        """
        Run after placement hooks.
        """
<<<<<<< HEAD
        warn("After placement disabled")
        # pool = create_job_pool(self)
        # for hook in self.configuration.after_placement.values():
        #     pool.queue(hook.after_placement)
        # pool.execute(self._pool_event_loop)
=======
        times = np.zeros(tries)
        for i in np.arange(tries, dtype=int):
            if i > 0:
                self.reset_network_cache()
            t = time.time()
            for step in (
                self.place_cell_types,
                self.run_after_placement_hooks,
                self.connect_cell_types,
                self.run_after_connectivity_hooks,
            ):
                step()
                if output:
                    if not has_mpi_installed:
                        self.compile_output()
                    else:
                        if self.is_mpi_master:
                            self.compile_output()
                            self.MPI.COMM_WORLD.bcast(self.output_formatter.file, root=0)
                        else:
                            warn(
                                "Distributed compiling under MPI is not possible."
                                + "All nodes except the master node are waiting, "
                                + "doing nothing. Please compile on a single node.",
                                ResourceWarning,
                            )
                            self.output_formatter.file = self.MPI.COMM_WORLD.bcast(
                                None, root=0
                            )

            for type in self.configuration.cell_types.values():
                if type.entity:
                    count = self.entities_by_type[type.name].shape[0]
                else:
                    count = self.cells_by_type[type.name].shape[0]
                placed = type.placement.get_placement_count()
                if placed == 0 or count == 0:
                    report("0 {} placed (0%)".format(type.name), level=1)
                    continue
                density_msg = ""
                percent = int((count / type.placement.get_placement_count()) * 100)
                if type.placement.layer is not None:
                    volume = type.placement.layer_instance.volume
                    density_gotten = "%.4g" % (count / volume)
                    density_wanted = "%.4g" % (
                        type.placement.get_placement_count() / volume
                    )
                    density_msg = " Desired density: {}. Actual density: {}".format(
                        density_wanted, density_gotten
                    )
                report(
                    "{} {} placed ({}%).".format(
                        count,
                        type.name,
                        percent,
                    ),
                    level=2,
                )
            report("Average runtime: {}".format(np.average(times)), level=2)

    def _initialise_output_formatter(self):
        self.output_formatter = self.configuration.output_formatter
        self.output_formatter.initialise(self)
        # Alias the output formatter to some other functions it provides.
        self.morphology_repository = self.output_formatter
        self.tree_handler = self.output_formatter
        # Load an actual morphology repository if it is provided
        if (
            not self.is_compiled()
            and self.output_formatter.morphology_repository is not None
        ):
            # We are in a precompilation state and the configuration specifies us to use a morpho repo.
            self.morphology_repository = MorphologyRepository(
                self.output_formatter.morphology_repository
            )
>>>>>>> 4daedb96

    def run_after_connectivity(self):
        """
        Run after placement hooks.
        """
        warn("After connectivity disabled")
        # for hook in self.configuration.after_connectivity.values():
        #     hook.after_connectivity()

    def compile(
        self,
        skip_placement=False,
        skip_connectivity=False,
        skip_after_placement=False,
        skip_after_connectivity=False,
        only=None,
        skip=None,
        clear=False,
        append=False,
        redo=False,
        force=False,
    ):
        """
        Run reconstruction steps in the scaffold sequence to obtain a full network.
        """
        exists = self.storage.exists()
        p_strats = self.get_placement(skip=skip, only=only)
        c_strats = self.get_connectivity(skip=skip, only=only)
        todo_list_str = ", ".join(s.name for s in itertools.chain(p_strats, c_strats))
        report(f"Compiling the following strategies: {todo_list_str}", level=2)
        if sum((clear, redo, append)) > 1:
            raise InputError("`clear`, `redo` and `append` are mutually exclusive.")
        if exists:
            if not (clear or append or redo):
                raise FileExistsError(
                    f"The `{self.storage.format}` storage"
                    + f" at `{self.storage.root}` already exists."
                    + " Use `clear`, `append` or `redo` to pick"
                    + " what to do with existing data."
                )
            if clear:
                self.clear()
            elif redo:
                # In order to properly redo things, we clear some placement and connection
                # data, but since multiple placement/connection strategies can contribute
                # to the same sets we might be wiping their data too, and they will need
                # to be cleared and reran as well, might cause a large chain reaction.
                p_strats, c_strats = self._redo_chain(p_strats, c_strats, skip, force)
            # else:
            #   append mode is luckily simpler, just don't clear anything :)

        t = time.time()
        if not skip_placement:
            placement_todo = ", ".join(s.name for s in p_strats)
            report(f"Starting placement strategies: {placement_todo}", level=3)
            self.run_placement(p_strats)
        if not skip_after_placement:
            self.run_after_placement()
        if not skip_connectivity:
            connectivity_todo = ", ".join(s.name for s in c_strats)
            report(f"Starting connectivity strategies: {connectivity_todo}", level=3)
            self.run_connectivity(c_strats)
        if not skip_after_connectivity:
            self.run_after_connectivity()
        report("Runtime: {}".format(time.time() - t), 2)

    def run_simulation(self, simulation_name, quit=False):
        """
        Run a simulation starting from the default single-instance adapter.

        :param simulation_name: Name of the simulation in the configuration.
        :type simulation_name: string
        """
        t = time.time()
        simulation, simulator = self.prepare_simulation(simulation_name)
        # If we're reporting to a file, add a stream of progress event messages..
        report_file = get_report_file()
        if report_file:
            listener = ReportListener(self, report_file)
            simulation.add_progress_listener(listener)
        simulation.simulate(simulator)
        result_path = simulation.collect_output(simulator)
        time_sim = time.time() - t
        report("Simulation runtime: {}".format(time_sim), level=2)
        if quit and hasattr(simulator, "quit"):
            simulator.quit()
        return result_path

    def get_simulation(self, simulation_name):
        """
        Retrieve the default single-instance adapter for a simulation.
        """
        if simulation_name not in self.configuration.simulations:
            raise SimulationNotFoundError(
                "Unknown simulation '{}', choose from: {}".format(
                    simulation_name, ", ".join(self.configuration.simulations.keys())
                )
            )
        simulation = self.configuration.simulations[simulation_name]
        return simulation

    def prepare_simulation(self, simulation_name):
        """
        Retrieve and prepare the default single-instance adapter for a simulation.
        """
        simulation = self.get_simulation(simulation_name)
        simulator = simulation.prepare()
        return simulation, simulator

    def place_cells(
        self,
        cell_type,
        positions,
        morphologies=None,
        rotations=None,
        additional=None,
        chunk=None,
    ):
        """
        Place cells inside of the scaffold

        .. code-block:: python

            # Add one granule cell at position 0, 0, 0
            cell_type = scaffold.get_cell_type("granule_cell")
            scaffold.place_cells(cell_type, cell_type.layer_instance, [[0., 0., 0.]])

        :param cell_type: The type of the cells to place.
        :type cell_type: :class:`.models.CellType`
        :param positions: A collection of xyz positions to place the cells on.
        :type positions: Any `np.concatenate` type of shape (N, 3).
        """
        if chunk is None:
            chunk = Chunk([0, 0, 0], self.network.chunk_size)
        cell_count = positions.shape[0]
        if cell_count == 0:
            return
        self.get_placement_set(cell_type).append_data(
            chunk,
            positions=positions,
            morphologies=morphologies,
            rotations=rotations,
            additional=additional,
        )

<<<<<<< HEAD
    def connect_cells(self):
        raise NotImplementedError("hehe, todo!")
=======
        placement_dict = self.statistics.cells_placed
        if cell_type.name not in placement_dict:
            placement_dict[cell_type.name] = 0
        placement_dict[cell_type.name] += cell_count
        if not hasattr(cell_type.placement, "cells_placed"):
            setattr(cell_type.placement, "cells_placed", 0)
        cell_type.placement.cells_placed += cell_count

        if rotations is not None:
            if cell_type.name not in self.rotations:
                self.rotations[cell_type.name] = np.empty((0, 2))
            self.rotations[cell_type.name] = np.concatenate(
                (self.rotations[cell_type.name], rotations)
            )
        return cell_ids

        return cell_ids

    def _allocate_ids(self, count):
        # Allocate a set of unique cell IDs in the scaffold.
        IDs = np.array(range(self._nextId, self._nextId + count), dtype=int)
        self._nextId += count
        return IDs

    def connect_cells(
        self,
        connection_type,
        connectome_data,
        tag=None,
        morphologies=None,
        compartments=None,
        meta=None,
        morpho_map=None,
    ):
        """
        Store connections for a connection type. Will store the
        ``connectome_data`` under ``bsb.cell_connections_by_tag``, a
        mapped version of the morphology names under
        ``bsb.connection_morphologies`` and the compartments under
        ``bsb.connection_compartments``.

        :param connection_type: The connection type. The name of the connection type will be used by default as the tag.
        :type connection_type: :class:`ConnectionStrategy`
        :param connectome_data: A 2D ndarray with 2 columns: the presynaptic cell id and the postsynaptic cell id.
        :type connectome_data: :class:`numpy.ndarray`
        :param tag: The name of the dataset in the storage. If no tag is given, the name of the connection type is used. This parameter can be used to create multiple different connection set per connection type.
        :type tag: string
        :param morphologies: A 2D ndarray with 2 columns: the presynaptic morphology name and the postsynaptic morphology name.
        :type morphologies: :class:`numpy.ndarray`
        :param compartments: A 2D ndarray with 2 columns: the presynaptic compartment id and the postsynaptic compartment id.
        :type compartments: :class:`numpy.ndarray`
        :param meta: Additional metadata to be stored on the connectivity set.
        :type meta: dict
        """
        # Some array preprocessing
        if not isinstance(connectome_data, np.ndarray):
            connectome_data = np.array(connectome_data)
        if len(connectome_data.shape) == 1:
            connectome_data = connectome_data.reshape(-1, 2)
        # Allow 1 connection type to store multiple connectivity datasets by utilizing tags
        tag = tag or connection_type.name
        # Keep track of relevant tags in the connection_type object
        if tag not in connection_type.tags:
            connection_type.tags.append(tag)
        self._append_tagged("cell_connections_by_tag", tag, connectome_data)
        if compartments is not None or morphologies is not None:
            if len(morphologies) != len(connectome_data) or len(compartments) != len(
                connectome_data
            ):
                raise MorphologyDataError(
                    "The morphological data did not match the connectome data."
                )
            self._append_mapped(
                "connection_morphologies", tag, morphologies, use_map=morpho_map
            )
            self._append_tagged("connection_compartments", tag, compartments)
        # Store the metadata internally until the output is compiled.
        if meta is not None:
            self._connectivity_set_meta[tag] = meta
>>>>>>> 4daedb96

    def create_entities(self, cell_type, count):
        """
        Create entities in the simulation space.

        Entities are different from cells because they have no positional data and
        don't influence the placement step. They do have a representation in the
        connection and simulation step.

        :param cell_type: The cell type of the entities
        :type cell_type: :class:`.models.CellType`
        :param count: Number of entities to place
        :type count: int
        :todo: Allow `additional` data for entities
        """
        if count == 0:
            return
<<<<<<< HEAD
        ps = self.get_placement_set(cell_type)
        # Append entity data to the default chunk 000
        chunk = Chunk([0, 0, 0], self.network.chunk_size)
        ps.append_entities(chunk, count)

    def get_placement(self, cell_types=None, skip=None, only=None):
        if cell_types is not None:
            cell_types = [
                self.cell_types[ct] if isinstance(ct, str) else ct for ct in cell_types
            ]
        return [
            val
            for key, val in self.placement.items()
            if (cell_types is None or any(ct in cell_types for ct in val.cell_types))
            and (only is None or key in only)
            and (skip is None or key not in skip)
        ]
=======
        # Create an ID for each entity.
        entities_ids = self._allocate_ids(count)

        # Cache them per type
        if not cell_type.name in self.entities_by_type:
            self.entities_by_type[cell_type.name] = entities_ids
        else:
            self.entities_by_type[cell_type.name] = np.concatenate(
                (self.entities_by_type[cell_type.name], entities_ids)
            )

        placement_dict = self.statistics.cells_placed
        if not cell_type.name in placement_dict:
            placement_dict[cell_type.name] = 0
        placement_dict[cell_type.name] += count
        if not hasattr(cell_type.placement, "cells_placed"):
            setattr(cell_type.placement, "cells_placed", 0)
        cell_type.placement.cells_placed += count

        return entities_ids

    def _append_tagged(self, attr, tag, data):
        """
        Appends or creates data to a tagged numpy array in a dictionary attribute of
        the scaffold.
        """
        if tag in self.__dict__[attr]:
            cache = self.__dict__[attr][tag]
            self.__dict__[attr][tag] = np.concatenate((cache, data))
        else:
            self.__dict__[attr][tag] = np.copy(data)

    def _append_mapped(self, attr, tag, data, use_map=None):
        """
        Appends or creates the data with a map to a tagged numpy array in a dictionary
        attribute of the scaffold.
        """
        attr_data = getattr(self, attr)
        map_name = f"__map_{tag}"
        if map_name not in attr_data:
            attr_data[map_name] = []
        # Map data
        if use_map:
            data_map = use_map
            if len(data):
                # Using `+` on empty dataset errors
                data += len(attr_data[map_name])
            mapped_data = np.array(data, dtype=int)
        else:
            if data.dtype.type is np.string_:
                # Explicitly cast numpy strings to str so they don't yield
                # `b'morphology_name'` when stored as attribute by hdf5.
                data = data.astype(str)
            mapped_data, data_map = map_ndarray(data, _map=attr_data[map_name])
            mapped_data = np.array(mapped_data, dtype=int)
        attr_data[map_name].extend(data_map)

        # Append data
        if tag in attr_data:
            cache = attr_data[tag]
            attr_data[tag] = np.concatenate((cache, mapped_data))
        else:
            attr_data[tag] = np.copy(mapped_data)
>>>>>>> 4daedb96

    def get_placement_of(self, *cell_types):
        """
        Find all of the placement strategies that given certain cell types.

        :param cell_types: Cell types (or their names) of interest.
        :type cell_types: Union[:class:`.objects.CellType`, str]
        """
<<<<<<< HEAD
        return self.get_placement(cell_types=cell_types)
=======
        self.appends[name] = data

    def load_appendix(self, name, skip_cache=False):
        """
        Load a custom dataset from the scaffold cache or output.

        :param name: Unique identifier for the dataset.
        :type name: string
        :param skip_cache: Ignore any cached data and read only from the output.
        :type skip_cache: bool
        """
        if not skip_cache and name in self.appends:
            return self.appends[name]
        else:
            return self.output_formatter.load_appendix(name)

    def get_cells_by_type(self, name):
        """
        Find all of the cells of a certain type. This information will be gathered
        from the cache first, and if that isn't present, from persistent storage.

        :param name: Name of the cell type.
        """
        if name not in self.cells_by_type:
            raise TypeNotFoundError(
                "Attempting to load unknown cell type '{}'".format(name)
            )
        if self.cells_by_type[name].shape[0] == 0:
            if not self.output_formatter.exists():
                return self.cells_by_type[name]
            if self.output_formatter.has_cells_of_type(name):
                self.cells_by_type[name] = self.output_formatter.get_cells_of_type(name)
            else:
                raise TypeNotFoundError(
                    "Cell type '{}' not found in output storage".format(name)
                )
        return self.cells_by_type[name]
>>>>>>> 4daedb96

    def get_placement_set(self, type, chunks=None):
        """
        Return a cell type's placement set from the output formatter.

        :param tag: Unique identifier of the placement set in the storage
        :type tag: string
        :returns: A placement set
        :rtype: :class:`.models.PlacementSet`
        """
<<<<<<< HEAD
        if isinstance(type, str):
            type = self.cell_types[type]
        return self.storage.get_placement_set(type, chunks=chunks)

    def get_connectivity(
        self, anywhere=None, presynaptic=None, postsynaptic=None, skip=None, only=None
    ):
        conntype_filtered = self._connection_types_query(
            any_query=set(self._sanitize_ct(anywhere)),
            pre_query=set(self._sanitize_ct(presynaptic)),
            post_query=set(self._sanitize_ct(postsynaptic)),
        )
        return [
            ct
            for ct in conntype_filtered
            if (only is None or ct.name in only) and (skip is None or ct.name not in skip)
        ]
=======
        self.output_formatter.create_output()

    def partial_placement(self, place_types, append=False):
        if append:
            raise NotImplementedError(
                "Coming in v4. Open an issue on GitHub if you require partial (re)placement with append before v4"
            )
        raise NotImplementedError(
            "Coming in v4. Open an issue on GitHub if you require partial (re)placement before v4"
        )

    @contextlib.contextmanager
    def partial_connect(self, conn_tags, append=False):
        """
        Creates a context in which you can execute connection strategies and will
        partially compile only the given ``conn_tags`` afterwards.

        Example
        -------

        .. code-block:: python

          with network.partial_connect(["a_to_b", "b_to_c"]):
            network.connection_types["a_to_b"].connect()
            network.connection_types["b_to_c"].connect()

        :param conn_tags: The connection **tags** to write to output. Each
          connection type that you execute may produce 0, 1 or more tags.
        :type conn_tags: List[str]
        """
        if append:
            raise NotImplementedError(
                "Coming in v4. Open an issue on GitHub if you require partial"
                + "(re)connects with append before v4."
            )
        oc = self.cell_connections_by_tag
        self.cell_connections_by_tag = {
            cnt: np.zeros((0, 2), dtype=float)
            for cnt, data in oc.items()
            if cnt in conn_tags
        }
        warn(
            "Temporary workaround (fix in v4) for partial connect of:"
            + ", ".join(self.cell_connections_by_tag.keys()),
        )
        warn(
            "Read data with `PlacementSet` and `ConnectivitySet`,"
            + " do not use `cells_by_type` or `cell_connections_by_tag`!"
        )
        warn("Write data with `connect_cells`.")
        yield
        with self.output_formatter.load("a") as f:
            f = f()
            for tag in self.cell_connections_by_tag.keys():
                for delgroup in (
                    f"/cells/connections/{tag}",
                    f"/cells/connection_compartments/{tag}",
                    f"/cells/connection_morphologies/{tag}",
                ):
                    with contextlib.suppress(KeyError):
                        del f[delgroup]
            self.output_formatter.store_cell_connections(f["/cells"])

    def _connection_types_query(self, pre_query=[], post_query=[]):
        # Filter network connection types for any type that satisfies both
        # the presynaptic and postsynaptic query. Empty queries satisfy all
        # types. The presynaptic query is satisfied if the conn type contains
        # any of the queried cell types presynaptically, and same for post.

        def partial_query(types, query):
            return not query or any(cell_type in query for cell_type in types)

        def query(conn_type):
            pre_match = partial_query(conn_type.from_cell_types, pre_query)
            post_match = partial_query(conn_type.to_cell_types, post_query)
            return pre_match and post_match

        types = self.configuration.connection_types.values()
        return [*filter(query, types)]

    def query_connection_types(self, any=None, pre=None, post=None):
        """
        Search for connection types that include specific cell types as pre- or
        postsynaptic targets.

        :param any: Cell type names that will include connection types that
          have the given cell types as either pre- or postsynaptic targets.
        :type any: string or sequence of strings.
        :param postsynaptic: Cell type names that will include connection types
          that have the given cell types as postsynaptic targets.
        :type postsynaptic: Union[CellType, List[CellType]].
        :param presynaptic: Cell type names that will include connection types
          that have the given cell types as presynaptic targets.
        :type presynaptic: Union[CellType, List[CellType]].
        :returns: The connection types that meet the specified criteria.
        :rtype: dict
        """
        if any is None and pre is None and post is None:
            raise ArgumentError("No query specified")
        pre = listify_input(pre)
        post = listify_input(post)
        if any is not None:
            any = listify_input(any)
            pre.extend(any)
            post.extend(any)

        return self._connection_types_query(pre, post)

    def query_connection_cache(self, any=None, pre=None, post=None):
        """
        Get the connections currently in the cache for connection types that
        include certain cell types as targets.

        :param any: Cell type names that will include connection types that have
          the given cell types as either pre- or postsynaptic targets.
        :type any: string or sequence of strings.
        :param postsynaptic: Cell type names that will include connection types
          that have the given cell types as postsynaptic targets.
        :type postsynaptic: Union[CellType, List[CellType]].
        :param presynaptic: Cell type names that will include connection types
          that have the given cell types as presynaptic targets.
        :type presynaptic: Union[CellType, List[CellType]].

        :see: query_connection_types
        """
        queried = self.query_connection_types(any, pre, post)
        return {type: type.get_connection_matrices() for type in queried}

    def query_connection_sets(self, any=None, pre=None, post=None):
        """
        Get the connectivity sets from storage for connection types that include
        certain cell types as targets.

        :param any: Cell type names that will include connection types that have
          the given cell types as either pre- or postsynaptic targets.
        :type any: string or sequence of strings.
        :param postsynaptic: Cell type names that will include connection types
          that have the given cell types as postsynaptic targets.
        :type postsynaptic: Union[CellType, List[CellType]].
        :param presynaptic: Cell type names that will include connection types
          that have the given cell types as presynaptic targets.
        :type presynaptic: Union[CellType, List[CellType]].

        :see: query_connection_types
        :rtype: :class:`bsb.models.ConnectivitySet`
        """
        queried = self.query_connection_types(any, pre, post)
        return {type: type.get_connection_sets() for type in queried}
>>>>>>> 4daedb96

    def get_connectivity_sets(self):
        """
        Return all connectivity sets from the output formatter.

        :param tag: Unique identifier of the connectivity set in the output formatter
        :type tag: string
        :returns: A connectivity set
        :rtype: :class:`.models.ConnectivitySet`
        """
        return self.storage.get_connectivity_sets()

    def require_connectivity_set(self, pre, post, tag=None):
        return self.storage.require_connectivity_set(pre, post, tag)

    def get_connectivity_set(self, tag=None, pre=None, post=None):
        """
        Return a connectivity set from the output formatter.

        :param tag: Unique identifier of the connectivity set in the output formatter
        :type tag: string
        :returns: A connectivity set
<<<<<<< HEAD
        :rtype: :class:`~.storage.interfaces.ConnectivitySet`
        """
        if tag is None:
            try:
                tag = f"{pre.name}_to_{post.name}"
            except:
                raise ValueError("Supply either `tag` or a valid pre and post cell type.")
        cs = self.storage.get_connectivity_set(tag)
        if pre and pre.name != cs._pre_name:
            raise ValueError(
                "Given and stored type mismatch:" + f" {pre.name} vs {cs._pre_name}"
            )
        if post and post.name != cs._post_name:
            raise ValueError(
                "Given and stored type mismatch:" + f" {post.name} vs {cs._post_name}"
            )
        try:
            cs.pre = self.cell_types[cs._pre_name]
            cs.post = self.cell_types[cs._post_name]
        except KeyError as e:
            raise NodeNotFoundError(f"Couldn't load {tag}, missing {e.args[0]}") from None
        return cs
=======
        :rtype: :class:`.models.ConnectivitySet`
        """
        return self.output_formatter.get_connectivity_set(tag)

    def get_placement_set(self, type, labels=None):
        """
        Return a cell type's placement set from the output formatter.

        :param type: Unique identifier of the cell type in the scaffold.
        :type type: :class:`.models.CellType` or string
        :returns: A placement set
        :rtype: :class:`.models.PlacementSet`
        """
        if isinstance(type, str):
            type = self.get_cell_type(type)
        ps = self.output_formatter.get_placement_set(type)
        if labels is not None:

            def label_filter():
                return np.concatenate(tuple(self.get_labelled_ids(l) for l in labels))

            ps.set_filter(label_filter)
        return ps

    def translate_cell_ids(self, data, cell_type):
        """
        Return the global ids of the N-th cells of a cell type

        .. code-block:: python

            cell_type = scaffold.get_cell_type('granule_cell')
            # Get the global ids of the first 3 granule cells.
            global_ids = scaffold.translate_cell_ids([0, 1, 2], cell_type)

        .. code-block::

            >>> [1312, 1313, 1314]

        :param data: A valid index for a :class:`numpy.ndarray`
        :param cell_type: A cell type.
        :type cell_type: :class:`.models.CellType`
        """
        if not self.is_compiled():
            return self.cells_by_type[cell_type.name][data, 0]
        else:
            return self.get_placement_set(cell_type).identifiers[data]

    def get_connection_type(self, name):
        """
        Get the specified connection type.

        :param name: Unique identifier of the connection type in the configuration.
        :type name: string

        :returns: The connection type
        :rtype: :class:`.connectivity.ConnectionStrategy`
        :raise TypeNotFoundError: When the specified name is not known.
        """
        if name not in self.configuration.connection_types:
            raise TypeNotFoundError("Unknown connection type '{}'".format(name))
        return self.configuration.connection_types[name]

    def get_cell_types(self, entities=True):
        """
        Return a collection of all configured cell types.

        ::

          for cell_type in scaffold.get_cell_types():
              print(cell_type.name)
        """
        if entities:
            return list(self.configuration.cell_types.values())
        else:
            return [c for c in self.get_cell_types() if not c.entity]

    def get_entity_types(self):
        """
        Return a list of connection types that describe entities instead
        of cells.
        """
        return list(
            filter(
                lambda t: hasattr(t, "entity") and t.entity is True,
                self.configuration.connection_types.values(),
            )
        )

    def get_cell_type(self, identifier):
        """
        Return the specified cell type.

        :param identifier: Unique identifier of the cell type in the configuration,
          either its name or ID.
        :type identifier: string (name) or int (ID)
        :returns: The cell type
        :rtype: :class:`.models.CellType`
        :raise TypeNotFoundError: When the specified identifier is not known.
        """
        return self.configuration.get_cell_type(identifier)

    def assert_continuity(self, gaps_ok=False):
        """
        Assert that all PlacementSets consist of only 1 continuous stretch of IDs, and
          that all PlacementSets follow
        each other without gaps, starting from zero.

        :param gaps_ok: Check that just the cell types are continuous, but allow gaps
          between them.
        :type gaps_ok: bool
        """
        beginnings = set()
        ends = dict()
        for ct in self.get_cell_types():
            stretch = ct.get_placement_set()._identifiers.get_dataset()
            if len(stretch) != 2:
                raise ContinuityError(
                    f"Discontinuities in `{ct.name}`:"
                    + " multiple ID stretches in a single placement set."
                )
            beginnings.add(stretch[0])
            # Adding the count to the beginning gives the ID with which another
            # set should begin.
            ends[ct.name] = stretch[0] + stretch[1]
        if gaps_ok:
            return True
        if 0 not in beginnings:
            raise ContinuityError("Placement data does not start at ID 0.")
        loose_ends = []
        # Since the ends should be the beginning of exactly 1 other set we remove each end
        # from the beginnings list. If this happens twice we get a KeyError, or if the
        # beginning never existed. Mark those as a loose end, if there is not exactly 1
        # loose end, there is some branching, gaps or overlap.
        for name, end in ends.items():
            try:
                beginnings.remove(end)
            except KeyError:
                loose_ends.append(name)
        if len(loose_ends) != 1:
            raise ContinuityError(
                "Discontinuous ends detected: " + ", ".join(loose_ends) + "."
            )
        return True

    def get_gid_types(self, ids):
        """
        Return the cell type of each gid
        """
        all_ps = {
            ct: self.get_placement_set(ct).identifiers
            for ct in self.configuration.cell_types.values()
        }

        def lookup(id):
            for ct, ps in all_ps.items():
                if id in ps:
                    return ct

        return np.vectorize(lookup)(ids)

    def get_placed_count(self, cell_type_name):
        """
        Return the amount of cell of a cell type placed in the volume.

        :param cell_type_name: Unique identifier of the cell type in the configuration.
        :type cell_type_name: string
        """
        return self.statistics.cells_placed[cell_type_name]
>>>>>>> 4daedb96

    def get_cell_types(self):
        """
        Return a list of all cell types in the network.
        """
        return list(self.configuration.cell_types.values())

    def create_adapter(self, simulation_name):
        """
        Create an adapter for a simulation. Adapters are the objects that translate
        scaffold data into simulator data.
        """
        if simulation_name not in self.configuration.simulations:
            raise SimulationNotFoundError(
                "Unknown simulation '{}'".format(simulation_name)
            )
        simulations = self.configuration._parsed_config["simulations"]
        simulation_config = simulations[simulation_name]
        adapter = self.configuration.init_simulation(
            simulation_name, simulation_config, return_obj=True
        )
        self.configuration.finalize_simulation(
            simulation_name, simulation_config, adapter
        )
        self._initialise_simulation(adapter)
        return adapter

    def label_cells(self, ids, label):
        """
        Store labels for the given cells. Labels can be used to identify subsets of cells.

        :param ids: global identifiers of the cells that need to be labelled.
        :type ids: iterable
        """
        raise NotImplementedError("Label interface is RIP, revisit")
        self.storage.Label(label).label(ids)

    def get_labels(self, pattern=None):
        """
        Retrieve the set of labels that match a label pattern. Currently only exact
        matches or strings ending in a wildcard are supported:

        .. code-block:: python

            # Will return only ["label-53"] if it is known to the scaffold.
            labels = scaffold.get_labels("label-53")
            # Might return multiple labels such as ["label-53", "label-01", ...]
            labels = scaffold.get_labels("label-*")

        :param pattern: An exact match or pattern ending in a wildcard (*) character.
        :type pattern: string

        :returns: All labels matching the pattern
        :rtype: list
        """
        raise NotImplementedError("Label interface is RIP, revisit")
        if pattern is None:
            return self.storage._Label.list()
        if pattern.endswith("*"):
            p = pattern[:-1]
            finder = lambda l: l.startswith(p)
        else:
            finder = lambda l: l == pattern
<<<<<<< HEAD
        return list(filter(finder, self.storage._Label.list()))
=======
        return list(filter(finder, self.labels.keys()))

    def get_labelled_ids(self, label):
        """
        Get all the global identifiers of cells labelled with the specific label.
        """
        try:
            data = self.labels[label]
        except KeyError:
            data = []
        return np.array(data, dtype=int)
>>>>>>> 4daedb96

    def get_cell_total(self):
        """
        Return the total amount of cells and entities placed.
        """
        return sum(len(ct.get_placement_set()) for ct in self.get_cell_types())

    def for_blender(self):
        """
        Binds all blender functions onto the scaffold object.
        """
        from .blender import _mixin

        for f_name, f in _mixin.__dict__.items():
            if callable(f) and not f_name.startswith("_"):
                self.__dict__[f_name] = f.__get__(self)

        return self

<<<<<<< HEAD
    def merge(self, other, label=None):
        raise NotImplementedError("Revisit: merge PS & CT, done?")

    def _sanitize_ct(self, seq_str_or_none):
        if seq_str_or_none is None:
            return []
        try:
            if isinstance(seq_str_or_none, str):
                return [self.cell_types[seq_str_or_none]]
            return [
                self.cell_types[s] if isinstance(s, str) else s for s in seq_str_or_none
            ]
        except KeyError as e:
            raise NodeNotFoundError(f"Cell type `{e.args[0]}` not found.")

    def _progress_terminal_loop(self, pool, debug=False):
        import curses, time

        if debug:

            def loop(jobs):
                print("Total jobs:", len(jobs))
                print("Running jobs:", sum(1 for q in jobs if q._future.running()))
                print("Finished:", sum(1 for q in jobs if q._future.done()))
                time.sleep(1)

            return loop

        stdscr = curses.initscr()
        curses.noecho()
        curses.cbreak()
        stdscr.keypad(True)

        def loop(jobs):
            total = len(jobs)
            running = list(q for q in jobs if q._future.running())
            done = sum(1 for q in jobs if q._future.done())

            stdscr.clear()
            stdscr.addstr(0, 0, "-- Reconstruction progress --")
            stdscr.addstr(1, 2, f"Total jobs: {total}")
            stdscr.addstr(2, 2, f"Remaining jobs: {total - done}")
            stdscr.addstr(3, 2, f"Running jobs: {len(running)}")
            stdscr.addstr(4, 2, f"Finished jobs: {done}")
            for i, j in enumerate(running):
                stdscr.addstr(
                    6 + i,
                    2,
                    f"* Worker {i}: <{j._cname}>{j._name} {j._c}",
                )

            stdscr.refresh()
            time.sleep(0.1)

        loop._stdscr = stdscr
        return loop

    def _stop_progress_loop(self, loop, debug=False):
        if debug:
            return
        import curses

        curses.nocbreak()
        loop._stdscr.keypad(False)
        curses.echo()
        curses.endwin()

    def _connection_types_query(self, any_query=set(), pre_query=set(), post_query=set()):
        # Filter network connection types for any type that satisfies both
        # the presynaptic and postsynaptic query. Empty queries satisfy all
        # types. The presynaptic query is satisfied if the conn type contains
        # any of the queried cell types presynaptically, and same for post.
        # The any query is satisfied if a cell type is found either pre or post.

        def partial_query(types, query):
            return not query or any(cell_type in query for cell_type in types)

        def query(conn_type):
            pre_match = partial_query(conn_type.presynaptic.cell_types, pre_query)
            post_match = partial_query(conn_type.postsynaptic.cell_types, post_query)
            any_match = partial_query(
                conn_type.presynaptic.cell_types, any_query
            ) or partial_query(conn_type.postsynaptic.cell_types, any_query)
            return any_match or (pre_match and post_match)

        types = self.connectivity.values()
        return [*filter(query, types)]

    def _redo_chain(self, p_strats, c_strats, skip, force):
        p_contrib = set(p_strats)
        while True:
            # Get all the placement strategies that effect the current set of CT.
            full_wipe = set(itertools.chain(*(ps.cell_types for ps in p_contrib)))
            contrib = set(self.get_placement(full_wipe))
            # Keep repeating until no new contributors are fished up.
            if contrib.issubset(p_contrib):
                break
            # Grow the placement chain
            p_contrib.update(contrib)
        report(
            f"Redo-affected placement: " + " ".join(ps.name for ps in p_contrib), level=2
        )

        c_contrib = set(c_strats)
        conn_wipe = full_wipe.copy()
        while True:
            contrib = set(self.get_connectivity(anywhere=conn_wipe))
            conn_wipe.update(itertools.chain(*(ct.get_cell_types() for ct in contrib)))
            if contrib.issubset(c_contrib):
                break
            c_contrib.update(contrib)
        report(
            f"Redo-affected connectivity: " + " ".join(cs.name for cs in c_contrib),
            level=2,
        )
        # Don't do greedy things without `force`
        if not force:
            # Error if we need to redo things the user asked to skip
            if skip is not None:
                unskipped = [p.name for p in p_strats if p.name in skip]
                if unskipped:
                    skipstr = ", ".join(unskipped)
                    raise RedoError(
                        f"Need to redo {unskipped}, but was asked to skip."
                        + ". Omit from `skip` or use `force` (not recommended)."
                    )
            # Error if we need to redo things the user didn't ask for
            for label, chain, og in zip(
                ("placement", "connection"), (p_contrib, c_contrib), (p_strats, c_strats)
            ):
                if len(chain) > len(og):
                    new = chain.difference(og)
                    raise RedoError(
                        f"Need to redo additional {label} strategies: "
                        + ", ".join(n.name for n in new)
                        + ". Include them or use `force` (not recommended)."
                    )

        for ct in full_wipe:
            report(f"Clearing all data of {ct.name}", level=2)
            ct.clear()

        for ct in conn_wipe:
            report(f"Clearing connectivity data of {ct.name}", level=2)
            ct.clear_connections()

        return p_contrib, c_contrib
=======
    def left_join(self, other, label=None):
        """
        Joins cell placement and cell connectivity of a new scaffold object
        into self scaffold object.

        If label is not None the cells of coming from the original
        and the new scaffold will be labelled differently in the merged scaffold.

        """

        id_map = {}
        for ct in self.get_cell_types():
            for c in other.get_cell_types():
                if c.name != ct.name:
                    continue
                ps = other.get_placement_set(c)
                old_ids = ps.identifiers
                if not ct.entity:
                    ids = self.place_cells(ct, ct.placement.layer_instance, ps.positions)
                else:
                    ids = self.create_entities(ct, len(ids))
                id_map[c.name] = dict(zip(old_ids, ids))
                if label is not None:
                    self.label_cells(ids, label)
        for ct_self in self.configuration.connection_types.values():
            missing = True
            for ct_other in other.configuration.connection_types.values():
                from_type = ct_other.from_cell_types[0]
                to_type = ct_other.to_cell_types[0]
                if ct_self.name != ct_other.name:
                    continue
                missing = False
                conn_set = other.get_connectivity_set(ct_other.name)
                if not len(conn_set):
                    break
                from_ids = conn_set.from_identifiers
                mapped_from_ids = np.vectorize(id_map[from_type.name].get)(from_ids)
                to_ids = conn_set.to_identifiers
                mapped_to_ids = np.vectorize(id_map[to_type.name].get)(to_ids)
                cds = np.column_stack((from_ids, to_ids))
                mapped_cds = np.column_stack((mapped_from_ids, mapped_to_ids))
                try:
                    comp_data = conn_set.compartment_set.get_dataset()
                    morpho_data = conn_set.morphology_set.get_dataset()
                except DatasetNotFoundError:
                    comp_data = None
                    morpho_data = None
                self.connect_cells(
                    ct_self, mapped_cds, morphologies=morpho_data, compartments=comp_data
                )
            if missing:
                raise RuntimeError(f"Missing '{ct_self}' dataset.")

        self.compile_output()
        return self


def merge(output_file, *others, label_prefix="merged_"):
    """
    Merges several scaffolds into one joining them one at time.

    :param output_file: name under which the merged scaffold will be saved
    :type output_file: string
    :param others: scaffolds that have to be merged together
    :type others: list
    """

    cfg_json = json.loads(others[0].configuration._raw)
    cfg_json["output"]["file"] = output_file
    cfg_copy = JSONConfig(stream=json.dumps(cfg_json))
    merged = Scaffold(cfg_copy)
    merged.output_formatter.create_output()

    for counter, other in enumerate(others):
        merged.left_join(other, label=f"{label_prefix}{counter}")
    return merged


def get_mrepo(file):
    """
    Shortcut function to create :class:`.output.MorphologyRepository`
    """
    return MorphologyRepository(file)
>>>>>>> 4daedb96


class ReportListener:
    def __init__(self, scaffold, file):
        self.file = file
        self.scaffold = scaffold

    def __call__(self, progress):
        report(
            str(progress.progression)
            + "+"
            + str(progress.duration)
            + "+"
            + str(progress.time),
            token="simulation_progress",
        )


def register_cell_targetting(name, f):
    from .simulation.targetting import TargetsNeurons

    setattr(TargetsNeurons, f"_targets_{name}", f)


def register_section_targetting(name, f):
    from .simulation.targetting import TargetsSections

    setattr(TargetsSections, f"_section_target_{name}", f)<|MERGE_RESOLUTION|>--- conflicted
+++ resolved
@@ -9,26 +9,8 @@
 from .storage import Chunk, Storage
 from .exceptions import *
 from .reporting import report, warn, has_mpi_installed, get_report_file
-<<<<<<< HEAD
 from .config._config import Configuration
 from ._pool import create_job_pool
-=======
-from .config import JSONConfig
-import json
-import contextlib
-
-###############################
-## Scaffold class
-#    * Bootstraps configuration
-#    * Loads geometries, morphologies, ...
-#    * Creates network architecture
-#    * Sets up simulation
-
-
-class TreeCollectionGroup:
-    def add_collection(self, name, handler):
-        self.__dict__[name] = TreeCollection(name, handler)
->>>>>>> 4daedb96
 
 
 def from_hdf5(file):
@@ -156,7 +138,6 @@
         """
         Run placement strategies.
         """
-<<<<<<< HEAD
         if strategies is None:
             strategies = list(self.placement.values())
         strategies = PlacementStrategy.resolve_order(strategies)
@@ -174,25 +155,6 @@
                 self._stop_progress_loop(loop, debug=DEBUG)
         else:
             pool.execute()
-=======
-        source_name = connection_type.from_cell_types[0].name
-        target_name = connection_type.to_cell_types[0].name
-        report(
-            "Started connecting {} with {} .".format(source_name, target_name),
-            level=2,
-        )
-        connection_type.connect()
-        # Iterates for each tag of the connection_type
-        for tag in range(len(connection_type.tags)):
-
-            conn_num = np.shape(connection_type.get_connection_matrices()[tag])[0]
-            report(
-                "Finished connecting {} with {} (tag: {} - total connections: {}).".format(
-                    source_name, target_name, connection_type.tags[tag], conn_num
-                ),
-                level=2,
-            )
->>>>>>> 4daedb96
 
     def run_connectivity(self, strategies=None, DEBUG=True):
         """
@@ -226,89 +188,11 @@
         """
         Run after placement hooks.
         """
-<<<<<<< HEAD
         warn("After placement disabled")
         # pool = create_job_pool(self)
         # for hook in self.configuration.after_placement.values():
         #     pool.queue(hook.after_placement)
         # pool.execute(self._pool_event_loop)
-=======
-        times = np.zeros(tries)
-        for i in np.arange(tries, dtype=int):
-            if i > 0:
-                self.reset_network_cache()
-            t = time.time()
-            for step in (
-                self.place_cell_types,
-                self.run_after_placement_hooks,
-                self.connect_cell_types,
-                self.run_after_connectivity_hooks,
-            ):
-                step()
-                if output:
-                    if not has_mpi_installed:
-                        self.compile_output()
-                    else:
-                        if self.is_mpi_master:
-                            self.compile_output()
-                            self.MPI.COMM_WORLD.bcast(self.output_formatter.file, root=0)
-                        else:
-                            warn(
-                                "Distributed compiling under MPI is not possible."
-                                + "All nodes except the master node are waiting, "
-                                + "doing nothing. Please compile on a single node.",
-                                ResourceWarning,
-                            )
-                            self.output_formatter.file = self.MPI.COMM_WORLD.bcast(
-                                None, root=0
-                            )
-
-            for type in self.configuration.cell_types.values():
-                if type.entity:
-                    count = self.entities_by_type[type.name].shape[0]
-                else:
-                    count = self.cells_by_type[type.name].shape[0]
-                placed = type.placement.get_placement_count()
-                if placed == 0 or count == 0:
-                    report("0 {} placed (0%)".format(type.name), level=1)
-                    continue
-                density_msg = ""
-                percent = int((count / type.placement.get_placement_count()) * 100)
-                if type.placement.layer is not None:
-                    volume = type.placement.layer_instance.volume
-                    density_gotten = "%.4g" % (count / volume)
-                    density_wanted = "%.4g" % (
-                        type.placement.get_placement_count() / volume
-                    )
-                    density_msg = " Desired density: {}. Actual density: {}".format(
-                        density_wanted, density_gotten
-                    )
-                report(
-                    "{} {} placed ({}%).".format(
-                        count,
-                        type.name,
-                        percent,
-                    ),
-                    level=2,
-                )
-            report("Average runtime: {}".format(np.average(times)), level=2)
-
-    def _initialise_output_formatter(self):
-        self.output_formatter = self.configuration.output_formatter
-        self.output_formatter.initialise(self)
-        # Alias the output formatter to some other functions it provides.
-        self.morphology_repository = self.output_formatter
-        self.tree_handler = self.output_formatter
-        # Load an actual morphology repository if it is provided
-        if (
-            not self.is_compiled()
-            and self.output_formatter.morphology_repository is not None
-        ):
-            # We are in a precompilation state and the configuration specifies us to use a morpho repo.
-            self.morphology_repository = MorphologyRepository(
-                self.output_formatter.morphology_repository
-            )
->>>>>>> 4daedb96
 
     def run_after_connectivity(self):
         """
@@ -454,90 +338,8 @@
             additional=additional,
         )
 
-<<<<<<< HEAD
     def connect_cells(self):
         raise NotImplementedError("hehe, todo!")
-=======
-        placement_dict = self.statistics.cells_placed
-        if cell_type.name not in placement_dict:
-            placement_dict[cell_type.name] = 0
-        placement_dict[cell_type.name] += cell_count
-        if not hasattr(cell_type.placement, "cells_placed"):
-            setattr(cell_type.placement, "cells_placed", 0)
-        cell_type.placement.cells_placed += cell_count
-
-        if rotations is not None:
-            if cell_type.name not in self.rotations:
-                self.rotations[cell_type.name] = np.empty((0, 2))
-            self.rotations[cell_type.name] = np.concatenate(
-                (self.rotations[cell_type.name], rotations)
-            )
-        return cell_ids
-
-        return cell_ids
-
-    def _allocate_ids(self, count):
-        # Allocate a set of unique cell IDs in the scaffold.
-        IDs = np.array(range(self._nextId, self._nextId + count), dtype=int)
-        self._nextId += count
-        return IDs
-
-    def connect_cells(
-        self,
-        connection_type,
-        connectome_data,
-        tag=None,
-        morphologies=None,
-        compartments=None,
-        meta=None,
-        morpho_map=None,
-    ):
-        """
-        Store connections for a connection type. Will store the
-        ``connectome_data`` under ``bsb.cell_connections_by_tag``, a
-        mapped version of the morphology names under
-        ``bsb.connection_morphologies`` and the compartments under
-        ``bsb.connection_compartments``.
-
-        :param connection_type: The connection type. The name of the connection type will be used by default as the tag.
-        :type connection_type: :class:`ConnectionStrategy`
-        :param connectome_data: A 2D ndarray with 2 columns: the presynaptic cell id and the postsynaptic cell id.
-        :type connectome_data: :class:`numpy.ndarray`
-        :param tag: The name of the dataset in the storage. If no tag is given, the name of the connection type is used. This parameter can be used to create multiple different connection set per connection type.
-        :type tag: string
-        :param morphologies: A 2D ndarray with 2 columns: the presynaptic morphology name and the postsynaptic morphology name.
-        :type morphologies: :class:`numpy.ndarray`
-        :param compartments: A 2D ndarray with 2 columns: the presynaptic compartment id and the postsynaptic compartment id.
-        :type compartments: :class:`numpy.ndarray`
-        :param meta: Additional metadata to be stored on the connectivity set.
-        :type meta: dict
-        """
-        # Some array preprocessing
-        if not isinstance(connectome_data, np.ndarray):
-            connectome_data = np.array(connectome_data)
-        if len(connectome_data.shape) == 1:
-            connectome_data = connectome_data.reshape(-1, 2)
-        # Allow 1 connection type to store multiple connectivity datasets by utilizing tags
-        tag = tag or connection_type.name
-        # Keep track of relevant tags in the connection_type object
-        if tag not in connection_type.tags:
-            connection_type.tags.append(tag)
-        self._append_tagged("cell_connections_by_tag", tag, connectome_data)
-        if compartments is not None or morphologies is not None:
-            if len(morphologies) != len(connectome_data) or len(compartments) != len(
-                connectome_data
-            ):
-                raise MorphologyDataError(
-                    "The morphological data did not match the connectome data."
-                )
-            self._append_mapped(
-                "connection_morphologies", tag, morphologies, use_map=morpho_map
-            )
-            self._append_tagged("connection_compartments", tag, compartments)
-        # Store the metadata internally until the output is compiled.
-        if meta is not None:
-            self._connectivity_set_meta[tag] = meta
->>>>>>> 4daedb96
 
     def create_entities(self, cell_type, count):
         """
@@ -555,7 +357,6 @@
         """
         if count == 0:
             return
-<<<<<<< HEAD
         ps = self.get_placement_set(cell_type)
         # Append entity data to the default chunk 000
         chunk = Chunk([0, 0, 0], self.network.chunk_size)
@@ -573,71 +374,6 @@
             and (only is None or key in only)
             and (skip is None or key not in skip)
         ]
-=======
-        # Create an ID for each entity.
-        entities_ids = self._allocate_ids(count)
-
-        # Cache them per type
-        if not cell_type.name in self.entities_by_type:
-            self.entities_by_type[cell_type.name] = entities_ids
-        else:
-            self.entities_by_type[cell_type.name] = np.concatenate(
-                (self.entities_by_type[cell_type.name], entities_ids)
-            )
-
-        placement_dict = self.statistics.cells_placed
-        if not cell_type.name in placement_dict:
-            placement_dict[cell_type.name] = 0
-        placement_dict[cell_type.name] += count
-        if not hasattr(cell_type.placement, "cells_placed"):
-            setattr(cell_type.placement, "cells_placed", 0)
-        cell_type.placement.cells_placed += count
-
-        return entities_ids
-
-    def _append_tagged(self, attr, tag, data):
-        """
-        Appends or creates data to a tagged numpy array in a dictionary attribute of
-        the scaffold.
-        """
-        if tag in self.__dict__[attr]:
-            cache = self.__dict__[attr][tag]
-            self.__dict__[attr][tag] = np.concatenate((cache, data))
-        else:
-            self.__dict__[attr][tag] = np.copy(data)
-
-    def _append_mapped(self, attr, tag, data, use_map=None):
-        """
-        Appends or creates the data with a map to a tagged numpy array in a dictionary
-        attribute of the scaffold.
-        """
-        attr_data = getattr(self, attr)
-        map_name = f"__map_{tag}"
-        if map_name not in attr_data:
-            attr_data[map_name] = []
-        # Map data
-        if use_map:
-            data_map = use_map
-            if len(data):
-                # Using `+` on empty dataset errors
-                data += len(attr_data[map_name])
-            mapped_data = np.array(data, dtype=int)
-        else:
-            if data.dtype.type is np.string_:
-                # Explicitly cast numpy strings to str so they don't yield
-                # `b'morphology_name'` when stored as attribute by hdf5.
-                data = data.astype(str)
-            mapped_data, data_map = map_ndarray(data, _map=attr_data[map_name])
-            mapped_data = np.array(mapped_data, dtype=int)
-        attr_data[map_name].extend(data_map)
-
-        # Append data
-        if tag in attr_data:
-            cache = attr_data[tag]
-            attr_data[tag] = np.concatenate((cache, mapped_data))
-        else:
-            attr_data[tag] = np.copy(mapped_data)
->>>>>>> 4daedb96
 
     def get_placement_of(self, *cell_types):
         """
@@ -646,47 +382,7 @@
         :param cell_types: Cell types (or their names) of interest.
         :type cell_types: Union[:class:`.objects.CellType`, str]
         """
-<<<<<<< HEAD
         return self.get_placement(cell_types=cell_types)
-=======
-        self.appends[name] = data
-
-    def load_appendix(self, name, skip_cache=False):
-        """
-        Load a custom dataset from the scaffold cache or output.
-
-        :param name: Unique identifier for the dataset.
-        :type name: string
-        :param skip_cache: Ignore any cached data and read only from the output.
-        :type skip_cache: bool
-        """
-        if not skip_cache and name in self.appends:
-            return self.appends[name]
-        else:
-            return self.output_formatter.load_appendix(name)
-
-    def get_cells_by_type(self, name):
-        """
-        Find all of the cells of a certain type. This information will be gathered
-        from the cache first, and if that isn't present, from persistent storage.
-
-        :param name: Name of the cell type.
-        """
-        if name not in self.cells_by_type:
-            raise TypeNotFoundError(
-                "Attempting to load unknown cell type '{}'".format(name)
-            )
-        if self.cells_by_type[name].shape[0] == 0:
-            if not self.output_formatter.exists():
-                return self.cells_by_type[name]
-            if self.output_formatter.has_cells_of_type(name):
-                self.cells_by_type[name] = self.output_formatter.get_cells_of_type(name)
-            else:
-                raise TypeNotFoundError(
-                    "Cell type '{}' not found in output storage".format(name)
-                )
-        return self.cells_by_type[name]
->>>>>>> 4daedb96
 
     def get_placement_set(self, type, chunks=None):
         """
@@ -697,7 +393,6 @@
         :returns: A placement set
         :rtype: :class:`.models.PlacementSet`
         """
-<<<<<<< HEAD
         if isinstance(type, str):
             type = self.cell_types[type]
         return self.storage.get_placement_set(type, chunks=chunks)
@@ -715,156 +410,6 @@
             for ct in conntype_filtered
             if (only is None or ct.name in only) and (skip is None or ct.name not in skip)
         ]
-=======
-        self.output_formatter.create_output()
-
-    def partial_placement(self, place_types, append=False):
-        if append:
-            raise NotImplementedError(
-                "Coming in v4. Open an issue on GitHub if you require partial (re)placement with append before v4"
-            )
-        raise NotImplementedError(
-            "Coming in v4. Open an issue on GitHub if you require partial (re)placement before v4"
-        )
-
-    @contextlib.contextmanager
-    def partial_connect(self, conn_tags, append=False):
-        """
-        Creates a context in which you can execute connection strategies and will
-        partially compile only the given ``conn_tags`` afterwards.
-
-        Example
-        -------
-
-        .. code-block:: python
-
-          with network.partial_connect(["a_to_b", "b_to_c"]):
-            network.connection_types["a_to_b"].connect()
-            network.connection_types["b_to_c"].connect()
-
-        :param conn_tags: The connection **tags** to write to output. Each
-          connection type that you execute may produce 0, 1 or more tags.
-        :type conn_tags: List[str]
-        """
-        if append:
-            raise NotImplementedError(
-                "Coming in v4. Open an issue on GitHub if you require partial"
-                + "(re)connects with append before v4."
-            )
-        oc = self.cell_connections_by_tag
-        self.cell_connections_by_tag = {
-            cnt: np.zeros((0, 2), dtype=float)
-            for cnt, data in oc.items()
-            if cnt in conn_tags
-        }
-        warn(
-            "Temporary workaround (fix in v4) for partial connect of:"
-            + ", ".join(self.cell_connections_by_tag.keys()),
-        )
-        warn(
-            "Read data with `PlacementSet` and `ConnectivitySet`,"
-            + " do not use `cells_by_type` or `cell_connections_by_tag`!"
-        )
-        warn("Write data with `connect_cells`.")
-        yield
-        with self.output_formatter.load("a") as f:
-            f = f()
-            for tag in self.cell_connections_by_tag.keys():
-                for delgroup in (
-                    f"/cells/connections/{tag}",
-                    f"/cells/connection_compartments/{tag}",
-                    f"/cells/connection_morphologies/{tag}",
-                ):
-                    with contextlib.suppress(KeyError):
-                        del f[delgroup]
-            self.output_formatter.store_cell_connections(f["/cells"])
-
-    def _connection_types_query(self, pre_query=[], post_query=[]):
-        # Filter network connection types for any type that satisfies both
-        # the presynaptic and postsynaptic query. Empty queries satisfy all
-        # types. The presynaptic query is satisfied if the conn type contains
-        # any of the queried cell types presynaptically, and same for post.
-
-        def partial_query(types, query):
-            return not query or any(cell_type in query for cell_type in types)
-
-        def query(conn_type):
-            pre_match = partial_query(conn_type.from_cell_types, pre_query)
-            post_match = partial_query(conn_type.to_cell_types, post_query)
-            return pre_match and post_match
-
-        types = self.configuration.connection_types.values()
-        return [*filter(query, types)]
-
-    def query_connection_types(self, any=None, pre=None, post=None):
-        """
-        Search for connection types that include specific cell types as pre- or
-        postsynaptic targets.
-
-        :param any: Cell type names that will include connection types that
-          have the given cell types as either pre- or postsynaptic targets.
-        :type any: string or sequence of strings.
-        :param postsynaptic: Cell type names that will include connection types
-          that have the given cell types as postsynaptic targets.
-        :type postsynaptic: Union[CellType, List[CellType]].
-        :param presynaptic: Cell type names that will include connection types
-          that have the given cell types as presynaptic targets.
-        :type presynaptic: Union[CellType, List[CellType]].
-        :returns: The connection types that meet the specified criteria.
-        :rtype: dict
-        """
-        if any is None and pre is None and post is None:
-            raise ArgumentError("No query specified")
-        pre = listify_input(pre)
-        post = listify_input(post)
-        if any is not None:
-            any = listify_input(any)
-            pre.extend(any)
-            post.extend(any)
-
-        return self._connection_types_query(pre, post)
-
-    def query_connection_cache(self, any=None, pre=None, post=None):
-        """
-        Get the connections currently in the cache for connection types that
-        include certain cell types as targets.
-
-        :param any: Cell type names that will include connection types that have
-          the given cell types as either pre- or postsynaptic targets.
-        :type any: string or sequence of strings.
-        :param postsynaptic: Cell type names that will include connection types
-          that have the given cell types as postsynaptic targets.
-        :type postsynaptic: Union[CellType, List[CellType]].
-        :param presynaptic: Cell type names that will include connection types
-          that have the given cell types as presynaptic targets.
-        :type presynaptic: Union[CellType, List[CellType]].
-
-        :see: query_connection_types
-        """
-        queried = self.query_connection_types(any, pre, post)
-        return {type: type.get_connection_matrices() for type in queried}
-
-    def query_connection_sets(self, any=None, pre=None, post=None):
-        """
-        Get the connectivity sets from storage for connection types that include
-        certain cell types as targets.
-
-        :param any: Cell type names that will include connection types that have
-          the given cell types as either pre- or postsynaptic targets.
-        :type any: string or sequence of strings.
-        :param postsynaptic: Cell type names that will include connection types
-          that have the given cell types as postsynaptic targets.
-        :type postsynaptic: Union[CellType, List[CellType]].
-        :param presynaptic: Cell type names that will include connection types
-          that have the given cell types as presynaptic targets.
-        :type presynaptic: Union[CellType, List[CellType]].
-
-        :see: query_connection_types
-        :rtype: :class:`bsb.models.ConnectivitySet`
-        """
-        queried = self.query_connection_types(any, pre, post)
-        return {type: type.get_connection_sets() for type in queried}
->>>>>>> 4daedb96
 
     def get_connectivity_sets(self):
         """
@@ -887,7 +432,6 @@
         :param tag: Unique identifier of the connectivity set in the output formatter
         :type tag: string
         :returns: A connectivity set
-<<<<<<< HEAD
         :rtype: :class:`~.storage.interfaces.ConnectivitySet`
         """
         if tag is None:
@@ -910,176 +454,6 @@
         except KeyError as e:
             raise NodeNotFoundError(f"Couldn't load {tag}, missing {e.args[0]}") from None
         return cs
-=======
-        :rtype: :class:`.models.ConnectivitySet`
-        """
-        return self.output_formatter.get_connectivity_set(tag)
-
-    def get_placement_set(self, type, labels=None):
-        """
-        Return a cell type's placement set from the output formatter.
-
-        :param type: Unique identifier of the cell type in the scaffold.
-        :type type: :class:`.models.CellType` or string
-        :returns: A placement set
-        :rtype: :class:`.models.PlacementSet`
-        """
-        if isinstance(type, str):
-            type = self.get_cell_type(type)
-        ps = self.output_formatter.get_placement_set(type)
-        if labels is not None:
-
-            def label_filter():
-                return np.concatenate(tuple(self.get_labelled_ids(l) for l in labels))
-
-            ps.set_filter(label_filter)
-        return ps
-
-    def translate_cell_ids(self, data, cell_type):
-        """
-        Return the global ids of the N-th cells of a cell type
-
-        .. code-block:: python
-
-            cell_type = scaffold.get_cell_type('granule_cell')
-            # Get the global ids of the first 3 granule cells.
-            global_ids = scaffold.translate_cell_ids([0, 1, 2], cell_type)
-
-        .. code-block::
-
-            >>> [1312, 1313, 1314]
-
-        :param data: A valid index for a :class:`numpy.ndarray`
-        :param cell_type: A cell type.
-        :type cell_type: :class:`.models.CellType`
-        """
-        if not self.is_compiled():
-            return self.cells_by_type[cell_type.name][data, 0]
-        else:
-            return self.get_placement_set(cell_type).identifiers[data]
-
-    def get_connection_type(self, name):
-        """
-        Get the specified connection type.
-
-        :param name: Unique identifier of the connection type in the configuration.
-        :type name: string
-
-        :returns: The connection type
-        :rtype: :class:`.connectivity.ConnectionStrategy`
-        :raise TypeNotFoundError: When the specified name is not known.
-        """
-        if name not in self.configuration.connection_types:
-            raise TypeNotFoundError("Unknown connection type '{}'".format(name))
-        return self.configuration.connection_types[name]
-
-    def get_cell_types(self, entities=True):
-        """
-        Return a collection of all configured cell types.
-
-        ::
-
-          for cell_type in scaffold.get_cell_types():
-              print(cell_type.name)
-        """
-        if entities:
-            return list(self.configuration.cell_types.values())
-        else:
-            return [c for c in self.get_cell_types() if not c.entity]
-
-    def get_entity_types(self):
-        """
-        Return a list of connection types that describe entities instead
-        of cells.
-        """
-        return list(
-            filter(
-                lambda t: hasattr(t, "entity") and t.entity is True,
-                self.configuration.connection_types.values(),
-            )
-        )
-
-    def get_cell_type(self, identifier):
-        """
-        Return the specified cell type.
-
-        :param identifier: Unique identifier of the cell type in the configuration,
-          either its name or ID.
-        :type identifier: string (name) or int (ID)
-        :returns: The cell type
-        :rtype: :class:`.models.CellType`
-        :raise TypeNotFoundError: When the specified identifier is not known.
-        """
-        return self.configuration.get_cell_type(identifier)
-
-    def assert_continuity(self, gaps_ok=False):
-        """
-        Assert that all PlacementSets consist of only 1 continuous stretch of IDs, and
-          that all PlacementSets follow
-        each other without gaps, starting from zero.
-
-        :param gaps_ok: Check that just the cell types are continuous, but allow gaps
-          between them.
-        :type gaps_ok: bool
-        """
-        beginnings = set()
-        ends = dict()
-        for ct in self.get_cell_types():
-            stretch = ct.get_placement_set()._identifiers.get_dataset()
-            if len(stretch) != 2:
-                raise ContinuityError(
-                    f"Discontinuities in `{ct.name}`:"
-                    + " multiple ID stretches in a single placement set."
-                )
-            beginnings.add(stretch[0])
-            # Adding the count to the beginning gives the ID with which another
-            # set should begin.
-            ends[ct.name] = stretch[0] + stretch[1]
-        if gaps_ok:
-            return True
-        if 0 not in beginnings:
-            raise ContinuityError("Placement data does not start at ID 0.")
-        loose_ends = []
-        # Since the ends should be the beginning of exactly 1 other set we remove each end
-        # from the beginnings list. If this happens twice we get a KeyError, or if the
-        # beginning never existed. Mark those as a loose end, if there is not exactly 1
-        # loose end, there is some branching, gaps or overlap.
-        for name, end in ends.items():
-            try:
-                beginnings.remove(end)
-            except KeyError:
-                loose_ends.append(name)
-        if len(loose_ends) != 1:
-            raise ContinuityError(
-                "Discontinuous ends detected: " + ", ".join(loose_ends) + "."
-            )
-        return True
-
-    def get_gid_types(self, ids):
-        """
-        Return the cell type of each gid
-        """
-        all_ps = {
-            ct: self.get_placement_set(ct).identifiers
-            for ct in self.configuration.cell_types.values()
-        }
-
-        def lookup(id):
-            for ct, ps in all_ps.items():
-                if id in ps:
-                    return ct
-
-        return np.vectorize(lookup)(ids)
-
-    def get_placed_count(self, cell_type_name):
-        """
-        Return the amount of cell of a cell type placed in the volume.
-
-        :param cell_type_name: Unique identifier of the cell type in the configuration.
-        :type cell_type_name: string
-        """
-        return self.statistics.cells_placed[cell_type_name]
->>>>>>> 4daedb96
 
     def get_cell_types(self):
         """
@@ -1143,21 +517,7 @@
             finder = lambda l: l.startswith(p)
         else:
             finder = lambda l: l == pattern
-<<<<<<< HEAD
         return list(filter(finder, self.storage._Label.list()))
-=======
-        return list(filter(finder, self.labels.keys()))
-
-    def get_labelled_ids(self, label):
-        """
-        Get all the global identifiers of cells labelled with the specific label.
-        """
-        try:
-            data = self.labels[label]
-        except KeyError:
-            data = []
-        return np.array(data, dtype=int)
->>>>>>> 4daedb96
 
     def get_cell_total(self):
         """
@@ -1177,7 +537,6 @@
 
         return self
 
-<<<<<<< HEAD
     def merge(self, other, label=None):
         raise NotImplementedError("Revisit: merge PS & CT, done?")
 
@@ -1325,91 +684,6 @@
             ct.clear_connections()
 
         return p_contrib, c_contrib
-=======
-    def left_join(self, other, label=None):
-        """
-        Joins cell placement and cell connectivity of a new scaffold object
-        into self scaffold object.
-
-        If label is not None the cells of coming from the original
-        and the new scaffold will be labelled differently in the merged scaffold.
-
-        """
-
-        id_map = {}
-        for ct in self.get_cell_types():
-            for c in other.get_cell_types():
-                if c.name != ct.name:
-                    continue
-                ps = other.get_placement_set(c)
-                old_ids = ps.identifiers
-                if not ct.entity:
-                    ids = self.place_cells(ct, ct.placement.layer_instance, ps.positions)
-                else:
-                    ids = self.create_entities(ct, len(ids))
-                id_map[c.name] = dict(zip(old_ids, ids))
-                if label is not None:
-                    self.label_cells(ids, label)
-        for ct_self in self.configuration.connection_types.values():
-            missing = True
-            for ct_other in other.configuration.connection_types.values():
-                from_type = ct_other.from_cell_types[0]
-                to_type = ct_other.to_cell_types[0]
-                if ct_self.name != ct_other.name:
-                    continue
-                missing = False
-                conn_set = other.get_connectivity_set(ct_other.name)
-                if not len(conn_set):
-                    break
-                from_ids = conn_set.from_identifiers
-                mapped_from_ids = np.vectorize(id_map[from_type.name].get)(from_ids)
-                to_ids = conn_set.to_identifiers
-                mapped_to_ids = np.vectorize(id_map[to_type.name].get)(to_ids)
-                cds = np.column_stack((from_ids, to_ids))
-                mapped_cds = np.column_stack((mapped_from_ids, mapped_to_ids))
-                try:
-                    comp_data = conn_set.compartment_set.get_dataset()
-                    morpho_data = conn_set.morphology_set.get_dataset()
-                except DatasetNotFoundError:
-                    comp_data = None
-                    morpho_data = None
-                self.connect_cells(
-                    ct_self, mapped_cds, morphologies=morpho_data, compartments=comp_data
-                )
-            if missing:
-                raise RuntimeError(f"Missing '{ct_self}' dataset.")
-
-        self.compile_output()
-        return self
-
-
-def merge(output_file, *others, label_prefix="merged_"):
-    """
-    Merges several scaffolds into one joining them one at time.
-
-    :param output_file: name under which the merged scaffold will be saved
-    :type output_file: string
-    :param others: scaffolds that have to be merged together
-    :type others: list
-    """
-
-    cfg_json = json.loads(others[0].configuration._raw)
-    cfg_json["output"]["file"] = output_file
-    cfg_copy = JSONConfig(stream=json.dumps(cfg_json))
-    merged = Scaffold(cfg_copy)
-    merged.output_formatter.create_output()
-
-    for counter, other in enumerate(others):
-        merged.left_join(other, label=f"{label_prefix}{counter}")
-    return merged
-
-
-def get_mrepo(file):
-    """
-    Shortcut function to create :class:`.output.MorphologyRepository`
-    """
-    return MorphologyRepository(file)
->>>>>>> 4daedb96
 
 
 class ReportListener:
