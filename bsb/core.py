--- conflicted
+++ resolved
@@ -256,77 +256,6 @@
     def compile(self):
         """
         Run all steps in the scaffold sequence to obtain a full network.
-<<<<<<< HEAD
-=======
-
-        :param output: Store the network after compilation.
-        :type output: boolean
-        """
-        times = np.zeros(tries)
-        for i in np.arange(tries, dtype=int):
-            if i > 0:
-                self.reset_network_cache()
-            t = time.time()
-            for step in (
-                self.place_cell_types,
-                self.run_after_placement_hooks,
-                self.connect_cell_types,
-                self.run_after_connectivity_hooks,
-            ):
-                step()
-                if output:
-                    self.compile_output()
-
-            for type in self.configuration.cell_types.values():
-                if type.entity:
-                    count = self.entities_by_type[type.name].shape[0]
-                else:
-                    count = self.cells_by_type[type.name].shape[0]
-                placed = type.placement.get_placement_count()
-                if placed == 0 or count == 0:
-                    report("0 {} placed (0%)".format(type.name), level=1)
-                    continue
-                density_msg = ""
-                percent = int((count / type.placement.get_placement_count()) * 100)
-                if type.placement.layer is not None:
-                    volume = type.placement.layer_instance.volume
-                    density_gotten = "%.4g" % (count / volume)
-                    density_wanted = "%.4g" % (
-                        type.placement.get_placement_count() / volume
-                    )
-                    density_msg = " Desired density: {}. Actual density: {}".format(
-                        density_wanted, density_gotten
-                    )
-                report(
-                    "{} {} placed ({}%).".format(
-                        count,
-                        type.name,
-                        percent,
-                    ),
-                    level=2,
-                )
-            report("Average runtime: {}".format(np.average(times)), level=2)
-
-    def _initialise_output_formatter(self):
-        self.output_formatter = self.configuration.output_formatter
-        self.output_formatter.initialise(self)
-        # Alias the output formatter to some other functions it provides.
-        self.morphology_repository = self.output_formatter
-        self.tree_handler = self.output_formatter
-        # Load an actual morphology repository if it is provided
-        if (
-            not self.is_compiled()
-            and self.output_formatter.morphology_repository is not None
-        ):
-            # We are in a precompilation state and the configuration specifies us to use a morpho repo.
-            self.morphology_repository = MorphologyRepository(
-                self.output_formatter.morphology_repository
-            )
-
-    def plot_network_cache(self, fig=None):
-        """
-        Plot everything currently in the network cache.
->>>>>>> 759facc9
         """
         t = time.time()
         self.run_placement()
@@ -339,36 +268,7 @@
         """
         Clears the storage. This deletes the network!
         """
-<<<<<<< HEAD
         self.storage.renew(self)
-=======
-        # Cell positions dictionary per cell type. Columns: X, Y, Z.
-        cell_types = list(
-            filter(
-                lambda c: not hasattr(c, "entity") or not c.entity,
-                self.configuration.cell_types.values(),
-            )
-        )
-        entities = list(
-            filter(
-                lambda c: hasattr(c, "entity") and c.entity,
-                self.configuration.cell_types.values(),
-            )
-        )
-        self.cells_by_type = {c.name: np.empty((0, 5)) for c in cell_types}
-        # Entity IDs per cell type.
-        self.entities_by_type = {e.name: np.empty((0)) for e in entities}
-        # Cell connections per connection type. Columns: From ID, To ID.
-        self.cell_connections_by_tag = {
-            key: np.empty((0, 2)) for key in self.configuration.connection_types.keys()
-        }
-        self.connection_morphologies = {}
-        self.connection_compartments = {}
-        self.appends = {}
-        self._connectivity_set_meta = {}
-        self.labels = {}
-        self.rotations = {}
->>>>>>> 759facc9
 
     def run_simulation(self, simulation_name, quit=False):
         """
@@ -436,34 +336,9 @@
         if cell_count == 0:
             return
         cell_ids = self._allocate_ids(positions.shape[0])
-<<<<<<< HEAD
         self.get_placement_set(cell_type).append_data(
             chunk, cell_ids, positions, rotations
         )
-=======
-        # Spoof old cache
-        cell_data = np.column_stack((cell_ids, np.zeros(positions.shape[0]), positions))
-        # Cache them per type
-        self.cells_by_type[cell_type.name] = np.concatenate(
-            (self.cells_by_type[cell_type.name], cell_data)
-        )
-
-        placement_dict = self.statistics.cells_placed
-        if cell_type.name not in placement_dict:
-            placement_dict[cell_type.name] = 0
-        placement_dict[cell_type.name] += cell_count
-        if not hasattr(cell_type.placement, "cells_placed"):
-            setattr(cell_type.placement, "cells_placed", 0)
-        cell_type.placement.cells_placed += cell_count
-
-        if rotations is not None:
-            if cell_type.name not in self.rotations:
-                self.rotations[cell_type.name] = np.empty((0, 2))
-            self.rotations[cell_type.name] = np.concatenate(
-                (self.rotations[cell_type.name], rotations)
-            )
-        return cell_ids
->>>>>>> 759facc9
 
     def _allocate_ids(self, count, _next=[0]):
         """
@@ -547,28 +422,9 @@
             return
         # Create an ID for each entity.
         entities_ids = self._allocate_ids(count)
-<<<<<<< HEAD
         ps = self.get_placement_set(cell_type)
         # Append entity data to the default chunk 000
         ps.append_data((0, 0, 0), entities_ids)
-=======
-
-        # Cache them per type
-        if not cell_type.name in self.entities_by_type:
-            self.entities_by_type[cell_type.name] = entities_ids
-        else:
-            self.entities_by_type[cell_type.name] = np.concatenate(
-                (self.entities_by_type[cell_type.name], entities_ids)
-            )
-
-        placement_dict = self.statistics.cells_placed
-        if not cell_type.name in placement_dict:
-            placement_dict[cell_type.name] = 0
-        placement_dict[cell_type.name] += count
-        if not hasattr(cell_type.placement, "cells_placed"):
-            setattr(cell_type.placement, "cells_placed", 0)
-        cell_type.placement.cells_placed += count
->>>>>>> 759facc9
 
     def _append_tagged(self, attr, tag, data):
         """
@@ -788,76 +644,7 @@
         if entities:
             return list(self.configuration.cell_types.values())
         else:
-<<<<<<< HEAD
             return [c for c in self.configuration.cell_types.values() if not c.entity]
-=======
-            return [c for c in self.get_cell_types() if not c.entity]
-
-    def get_entity_types(self):
-        """
-        Return a list of connection types that describe entities instead
-        of cells.
-        """
-        return list(
-            filter(
-                lambda t: hasattr(t, "entity") and t.entity is True,
-                self.configuration.connection_types.values(),
-            )
-        )
-
-    def get_cell_type(self, identifier):
-        """
-        Return the specified cell type.
-
-        :param identifier: Unique identifier of the cell type in the configuration, either its name or ID.
-        :type identifier: string (name) or int (ID)
-        :returns: The cell type
-        :rtype: :class:`.models.CellType`
-        :raise TypeNotFoundError: When the specified identifier is not known.
-        """
-        return self.configuration.get_cell_type(identifier)
-
-    def assert_continuity(self):
-        """
-        Assert that all PlacementSets consist of only 1 continuous stretch of IDs, and that all PlacementSets follow
-        each other without gaps, starting from zero.
-        """
-        beginnings = set()
-        ends = dict()
-        for ct in self.get_cell_types():
-            stretch = ct.get_placement_set().identifier_set.get_dataset()
-            assert len(
-                stretch
-            ), f"Discontinuities in `{ct.name}`: multiple ID stretches in a single placement set."
-            beginnings.add(stretch[0])
-            ends[ct.name] = stretch[0] + stretch[1]
-        assert 0 in beginnings, "Placement data does not start at ID 0."
-        loose_ends = []
-        for name, end in ends.items():
-            try:
-                beginnings.remove(end)
-            except KeyError:
-                loose_ends.append(name)
-        assert len(loose_ends) == 1, (
-            "Discontinuous ends detected: " + ", ".join(loose_ends) + "."
-        )
-
-    def get_gid_types(self, ids):
-        """
-        Return the cell type of each gid
-        """
-        all_ps = {
-            ct: self.get_placement_set(ct).identifiers
-            for ct in self.configuration.cell_types.values()
-        }
-
-        def lookup(id):
-            for ct, ps in all_ps.items():
-                if id in ps:
-                    return ct
-
-        return np.vectorize(lookup)(ids)
->>>>>>> 759facc9
 
     def get_placed_count(self, cell_type_name):
         """
