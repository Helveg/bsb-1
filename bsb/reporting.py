<<<<<<< HEAD
import warnings, base64, io, sys
from ._mpi import *
=======
import warnings, base64, io, sys, functools
>>>>>>> 759facc9


def wrap_writer(stream, writer):
    @functools.wraps(writer)
    def wrapped(self, *args, **kwargs):
        writer(*args, **kwargs)
        self.flush()

    return wrapped.__get__(stream)


try:
    sys.stdout = io.TextIOWrapper(open(sys.stdout.fileno(), "wb", 0), write_through=True)
except io.UnsupportedOperation:  # pragma: nocover
    try:
        writers = ["write", "writelines"]
        for w in writers:
            writer = getattr(sys.stdout, w)
            wrapped = wrap_writer(sys.stdout, writer)
            setattr(sys.stdout, w, wrapped)
    except:
        warnings.warn(
            f"Unable to create unbuffered wrapper around `sys.stdout` ({sys.stdout.__class__.__name__})."
        )

_report_file = None


def set_report_file(v):
    """
    Set a file to which the scaffold package should report instead of stdout.
    """
    global _report_file
    _report_file = v


def get_report_file():
    """
    Return the report file of the scaffold package.
    """
    return _report_file


preamble = chr(240) + chr(80) + chr(85) + chr(248) + chr(228)
preamble_bar = chr(191) * 3


def report(*message, level=2, ongoing=False, token=None, nodes=None, all_nodes=False):
    """
    Send a message to the appropriate output channel.

    :param message: Text message to send.
    :type message: string
    :param level: Verbosity level of the message.
    :type level: int
    :param ongoing: The message is part of an ongoing progress report. This replaces the endline (`\\n`) character with a carriage return (`\\r`) character
    """
    from . import options

    message = " ".join(map(str, message))
    if (
        (is_mpi_master and nodes is None)
        or all_nodes
        or (nodes is not None and MPI_rank in nodes)
    ) and options.verbosity >= level:
        if _report_file:
            with open(_report_file, "a") as f:
                f.write(_encode(token or "", message))
        else:
            print(message, end="\n" if not ongoing else "\r")


def warn(message, category=None, stacklevel=2):
    """
    Send a warning.

    :param message: Warning message
    :type message: str
    :param category: The class of the warning.
    """
    from . import options

    if options.verbosity > 0:
        if _report_file:
            with open(_report_file, "a") as f:
                f.write(_encode(str(category or "warning"), message))
        else:
            warnings.warn(message, category, stacklevel=stacklevel)


def _encode(header, message):
    header = base64.b64encode(bytes(header, "UTF-8")).decode("UTF-8")
    message = base64.b64encode(bytes(message, "UTF-8")).decode("UTF-8")
<<<<<<< HEAD
    return preamble + header + preamble_bar + message + preamble
=======
    return preamble + header + preamble_bar + message + preamble


# Initialize MPI when this module is loaded, so that communications work even before
# any scaffold is created.

try:
    try:
        import nest
    except:
        pass
    from mpi4py import MPI as _MPI

    MPI_rank = _MPI.COMM_WORLD.rank
    has_mpi_installed = True
    is_mpi_master = MPI_rank == 0
    is_mpi_slave = MPI_rank != 0
except ImportError:
    has_mpi_installed = False
    is_mpi_master = True
    is_mpi_slave = False

report("Reporting module initialised.", level=4)
>>>>>>> 759facc9
<|MERGE_RESOLUTION|>--- conflicted
+++ resolved
@@ -1,9 +1,5 @@
-<<<<<<< HEAD
-import warnings, base64, io, sys
+import warnings, base64, io, sys, functools
 from ._mpi import *
-=======
-import warnings, base64, io, sys, functools
->>>>>>> 759facc9
 
 
 def wrap_writer(stream, writer):
@@ -97,30 +93,4 @@
 def _encode(header, message):
     header = base64.b64encode(bytes(header, "UTF-8")).decode("UTF-8")
     message = base64.b64encode(bytes(message, "UTF-8")).decode("UTF-8")
-<<<<<<< HEAD
-    return preamble + header + preamble_bar + message + preamble
-=======
-    return preamble + header + preamble_bar + message + preamble
-
-
-# Initialize MPI when this module is loaded, so that communications work even before
-# any scaffold is created.
-
-try:
-    try:
-        import nest
-    except:
-        pass
-    from mpi4py import MPI as _MPI
-
-    MPI_rank = _MPI.COMM_WORLD.rank
-    has_mpi_installed = True
-    is_mpi_master = MPI_rank == 0
-    is_mpi_slave = MPI_rank != 0
-except ImportError:
-    has_mpi_installed = False
-    is_mpi_master = True
-    is_mpi_slave = False
-
-report("Reporting module initialised.", level=4)
->>>>>>> 759facc9
+    return preamble + header + preamble_bar + message + preamble