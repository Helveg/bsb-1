--- conflicted
+++ resolved
@@ -1,11 +1,6 @@
 import abc, numpy as np, pickle, h5py
 from .helpers import ConfigurableClass
-<<<<<<< HEAD
-from .voxels import VoxelCloud, detect_box_compartments
-=======
-from .output import HDF5TreeHandler
 from .voxels import VoxelCloud, detect_box_compartments, Box
->>>>>>> 6ffdf091
 from sklearn.neighbors import KDTree
 
 class Compartment:
