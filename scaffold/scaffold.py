--- conflicted
+++ resolved
@@ -189,11 +189,7 @@
 		self._nextId += count
 		return IDs
 
-<<<<<<< HEAD
-	def connect_cells(self, connection_type, connectome_data, tag=None, morphologies=None, compartments=None):
-=======
-	def connect_cells(self, connection_type, connectome_data, tag=None, meta=None):
->>>>>>> 5a50df15
+	def connect_cells(self, connection_type, connectome_data, tag=None, morphologies=None, compartments=None, meta=None):
 		# Allow 1 connection type to store multiple connectivity datasets by utilizing tags
 		tag = tag or connection_type.name
 		# Keep track of relevant tags in the connection_type object
@@ -205,6 +201,8 @@
 				raise Exception("The morphological data did not match the connectome data.")
 			self._append_tagged('connection_morphologies', tag, morphologies)
 			self._append_tagged('connection_compartments', tag, compartments)
+		if not meta is None:
+			self._connectivity_set_meta[tag] = meta
 
 	def _append_tagged(self, attr, tag, data):
 		'''
@@ -214,14 +212,8 @@
 			cache = self.__dict__[attr][tag]
 			self.__dict__[attr][tag] = np.concatenate((cache, data))
 		else:
-<<<<<<< HEAD
 			self.__dict__[attr][tag] = np.copy(data)
 
-=======
-			self.cell_connections_by_tag[tag] = np.copy(connectome_data)
-		if not meta is None:
-			self._connectivity_set_meta[tag] = meta
->>>>>>> 5a50df15
 
 	def append_dset(self, name, data):
 		self.appends[name] = data
@@ -242,12 +234,21 @@
 		self.output_formatter.create_output()
 
 	def translate_cell_ids(self, data, cell_type):
-<<<<<<< HEAD
 		if not self.is_compiled():
 			return self.cells_by_type[cell_type.name][data,0]
 		else:
 			return np.array(self.output_formatter.get_type_map(cell_type))[data]
 
+	def get_connection_type(self, name):
+		if not name in self.configuration.connection_types:
+			raise Exception("Unknown connection type '{}'".format(name))
+		return self.configuration.connection_types[name]
+
+	def get_cell_type(self, name):
+		if not name in self.configuration.cell_types:
+			raise Exception("Unknown cell type '{}'".format(name))
+		return self.configuration.cell_types[name]
+
 	def get_cell_position(self, id):
 		if not id < len(self.cells):
 			raise Exception("Cell {} does not exist. (highest id is {})".format(id, len(self.cells) - 1))
@@ -257,17 +258,4 @@
 		return self.statistics.cells_placed[cell_type_name]
 
 	def is_compiled(self):
-		return self.output_formatter.exists()
-=======
-		return data + self.output_formatter.get_type_map(cell_type)[0]
-
-	def get_connection_type(self, name):
-		if not name in self.configuration.connection_types:
-			raise Exception("Unknown connection type '{}'".format(name))
-		return self.configuration.connection_types[name]
-
-	def get_cell_type(self, name):
-		if not name in self.configuration.cell_types:
-			raise Exception("Unknown cell type '{}'".format(name))
-		return self.configuration.cell_types[name]
->>>>>>> 5a50df15
+		return self.output_formatter.exists()