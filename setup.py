--- conflicted
+++ resolved
@@ -42,7 +42,6 @@
         "Programming Language :: Python :: 3",
         "Operating System :: OS Independent",
     ],
-<<<<<<< HEAD
     entry_points={
         "console_scripts": ["scaffold = scaffold.cli:scaffold_cli"],
         "dbbs_scaffold.adapters": [
@@ -52,18 +51,7 @@
         "dbbs_scaffold.engines": ["hdf5 = scaffold.storage.engines.hdf5"],
         "dbbs_scaffold.config.parsers": ["json = scaffold.config.parsers.json"],
     },
-    install_requires=[
-        "h5py>=2.9.0",
-        "numpy>=1.16.4",
-        "scipy>=1.3.1",
-        "scikit-learn>=0.20.3",
-        "plotly>=4.1.0",
-        "rtree-linux==0.9.4",
-    ],
-=======
-    entry_points={"console_scripts": ["bsb = bsb.cli:scaffold_cli"]},
     install_requires=requires,
->>>>>>> 08495506
     project_urls={
         "Bug Tracker": "https://github.com/dbbs-lab/bsb/issues/",
         "Documentation": "https://dbbs-docs.rf.gd/",
@@ -71,11 +59,7 @@
     },
     extras_require={
         "dev": ["sphinx", "sphinx_rtd_theme>=0.4.3", "pyarmor", "pre-commit", "black"],
-<<<<<<< HEAD
-        "NEURON": ["nrn-patch>=2.1.0", "dbbs_models>=0.4.4"],
-=======
         "NEURON": ["dbbs_models>=0.4.4"],
         "MPI": ["mpi4py"],
->>>>>>> 08495506
     },
 )